from .agent import Agent
from .d4pg import D4PG
from .ddpg import DDPG
from .dppo import DPPO
from .dsac import DSAC
from .ppo import PPO
from .sac import SAC
from .td3 import TD3
<<<<<<< HEAD
from .ppg import PPG

__all__ = ["Agent", "DDPG", "D4PG", "DPPO", "DSAC", "PPO", "SAC", "TD3", "PPG"]
=======
from .redq import REDQ

__all__ = ["Agent", "DDPG", "D4PG", "DPPO", "DSAC", "PPO", "SAC", "TD3", "REDQ"]
>>>>>>> 7fc0221a
<|MERGE_RESOLUTION|>--- conflicted
+++ resolved
@@ -6,12 +6,7 @@
 from .ppo import PPO
 from .sac import SAC
 from .td3 import TD3
-<<<<<<< HEAD
 from .ppg import PPG
-
-__all__ = ["Agent", "DDPG", "D4PG", "DPPO", "DSAC", "PPO", "SAC", "TD3", "PPG"]
-=======
 from .redq import REDQ
 
-__all__ = ["Agent", "DDPG", "D4PG", "DPPO", "DSAC", "PPO", "SAC", "TD3", "REDQ"]
->>>>>>> 7fc0221a
+__all__ = ["Agent", "DDPG", "D4PG", "DPPO", "DSAC", "PPO", "SAC", "TD3", "REDQ", "PPG"]